## Introduction
This repo is implemented according to the methodology described in paper [_Stock Embeddings Acquired from News Articles and Price History, and an Application to Portfolio Optimization_](https://aclanthology.org/2020.acl-main.307/).

The goal is to construct embeddings for a set of selected US stocks, which represents a given ticker by a numeric vector. The concept of embedding is popular in Natural Language Processing (NLP) and is the fundamental building block for any Large.  Language Model (LLM).

Once a set of vector representations is learnt for selected stocks, we can use the learnt embeddings for any downstream task. Follow the paper, a quartratic programming portfolio optimization is implemented using the stock covariance matrix based on the embeddings.

## Data
There are two types of data used in this repo.
- News data from Reuters and Bloomberg from 2006 to 2013. The data from original [repo](https://github.com/philipperemy/financial-news-dataset) is no longer available, but you can email the author for the dataset for your own research.
    > However, if you have a request about it, send it to me at premy.enseirb@gmail.com and put the words "bloomberg dataset" in your email body.

    Note that the Reuters data shared above only has title, so I only used the Bloomberg data.
- For complete Reuters data, you can find [here](https://github.com/HanssonMagnus/financial-news-dataset).
- Stock price data is fetched based on the popular Python package `yfinance`.

## Methodology
### News Preprocessing
The paper used a dual-vector representation of news article texts, namely, the TFIDF-weighted word embedding and BERT encoder for news title. In this repo, I used `Fasttext` to train word embeddings based on entire news article collections f or TFIDF-weighted embedding and used `sentence_transformers` package instead to encode the article title.

The target variable the daily stock price movement. The daily log return > 0.0068 is labeled as 1 and daily log return < -0.0059 is labeled as 0.


### Model
The stock price movement prediction is considered a very difficult problem, if we only include news article strictly before the price date. However, if we include the news for the same price date, this problem is more reasonable as the goal is to learn the embedding vector rather than making a good stock price movement preditive model. Therefore, the news of same price date and 4 days prior (total 5 days of news) are included to 'predict' the stock movement.

Motivated by the attention mechanism, for day $t$, the input data is a pair of 'key' and 'value' news embeddings $(n_i^K, n_i^V)$. The paper denoted the collection of the TFIDF-weighted news embeddings by $N_t^K=\lbrace n_i^K\rbrace_t$ and sentence embeddings by $N_t^V=\lbrace n_i^V\rbrace_t$. The model first calculate the attention score of stock $i$ and news $j$ as $\text{score}_{i,j} = n_i^K \cdot s_j$, where $s_j$ is the stock embedding for stock $j$. The attention to the sentence embedding is the softmax value of the scores $\alpha_i^j$.

Finally, the market vector for stock $j$ on day $t$ is
$$m_t^j = \sum_{n_i^V\in N_t^V} \alpha_i^j n_i^V$$

To predict the stock movement, we need the most recent 5 days market vectror collection $M^j_{[t-4, t]}=[m^j_{t-4}, m^j_{t-3}, \dots, m^j_{t}]$. The model used a Bi-GRU layer and a MLP layer to estimate the positive movement probability $\hat y_t^j$, i.e., $h_t^O = \text{GRU}(M^j_{[t-4, t]})$, and $\hat y_t^j = \sigma(\text{MLP}(h^O-t))$.

The optional temporal re-weighting method is also implemented.

![classifier](image/classifier.png)

## Backtest
<<<<<<< HEAD
I follow the backtest method proposed in the paper, i.e., randomly partition the data into training and validation set. However, instead having training, validation, and test set, I only partitioned the data into training and test set because I didn't need to tune the model.
=======
I follow the backtest method proposed in the paper, i.e., randomly partition the data into training and validation set. However, instead of having training, validation, and test set, I used cross-validation during model training.
>>>>>>> 9a60b017

Following plot summarizes the model out-of-sample prediction accuracy. The y label is the training data period, and the out-of-sample period is 1 year right after the training period. The results are highly comparable to the results in the paper.
![accuracy](image/pred_accuracy.png)

Note that this is a predition problem involving time series. Therefore, the random partition is NOT the proper approach (70\% prediction accuracy is too good to be true for stock prediction) if our main focus is the prediction accuracy. A partition by time is more suitable to avoid look ahead bias if we want to test the true prediction accuracy. However, we care about stock embedding and the only use the out-of-sample accuracy to ensure we have a reasonably good model performance so we know the embeddings are trustworthy.


## Portfolio Optimization
The paper used the embedding for portfolio construction. The idea is to use cosine similarity as an approxy of covariance, so we can plug in the cosine similarity matrix as a covariance matrix (technically a correlation matrix) for portfolio construction.

More specifically, we want to minimize $\text{risk}=w^T\Sigma w$ over portfolio weights vector $w$ subject to $w^Tr=E$, where $r$ is a vector of historical stock return, and $E$ is the expected return set by the user. To make a proper portfolio, we require the stock weights to be between 0 to 1 and sum to 1. I broke the out-of-sample portfolio returns by training periods.

 ![length2](image/training_length_2.png)

 ![length3](image/training_length_3.png)

 ![length4](image/training_length_4.png)

 ![length5](image/training_length_5.png)

 ![length6](image/training_length_6.png)

 ![length7](image/training_length_7.png)

We have superior returns against s&p 500 across all expected returns in 2009, 2010, and 2013. The returns in 2014 are very good for smaller $E$. The return is worse than the benchmark in 2011 and 2012.

Note that we use the cosine similarity as $\Sigma$ in the above optimization, a more appropriate approach should estimate stock volatility individually and reconstruct the covariance matrix based on the correlation matrix and stock volatilities.

## Run Pipeline
The code is tested under Linux 22.04 with i9-13900kf and Nvidia 4090. It is a computation-intensive project, as it took over 30 hours to finish all the steps.

1. The first step is to fetch the Ruters and Bloomberg historical news data according to the data section. 
2. To configure the Python environment, run `setup.sh`. 
3. Then, you should update the env vars and other parameters according to your hardware in `run.sh`.
4. Run `run.sh`.<|MERGE_RESOLUTION|>--- conflicted
+++ resolved
@@ -36,11 +36,7 @@
 ![classifier](image/classifier.png)
 
 ## Backtest
-<<<<<<< HEAD
-I follow the backtest method proposed in the paper, i.e., randomly partition the data into training and validation set. However, instead having training, validation, and test set, I only partitioned the data into training and test set because I didn't need to tune the model.
-=======
-I follow the backtest method proposed in the paper, i.e., randomly partition the data into training and validation set. However, instead of having training, validation, and test set, I used cross-validation during model training.
->>>>>>> 9a60b017
+I followed the backtest method proposed in the paper, i.e., randomly partition the data into training and validation set. However, instead having training, validation, and test set, I only partitioned the data into training and test set because I didn't need to tune the model.
 
 Following plot summarizes the model out-of-sample prediction accuracy. The y label is the training data period, and the out-of-sample period is 1 year right after the training period. The results are highly comparable to the results in the paper.
 ![accuracy](image/pred_accuracy.png)
@@ -72,7 +68,7 @@
 ## Run Pipeline
 The code is tested under Linux 22.04 with i9-13900kf and Nvidia 4090. It is a computation-intensive project, as it took over 30 hours to finish all the steps.
 
-1. The first step is to fetch the Ruters and Bloomberg historical news data according to the data section. 
-2. To configure the Python environment, run `setup.sh`. 
+1. The first step is to fetch the Ruters and Bloomberg historical news data according to the data section.
+2. To configure the Python environment, run `setup.sh`.
 3. Then, you should update the env vars and other parameters according to your hardware in `run.sh`.
 4. Run `run.sh`.