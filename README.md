## Introduction
This repo is implemented according to the methodology described in paper [_Stock Embeddings Acquired from News Articles and Price History, and an Application to Portfolio Optimization_](https://aclanthology.org/2020.acl-main.307/).

The goal is to construct embeddings for a set of selected US stocks, which represents a given ticker by a numeric vector. The concept of embedding is popular in Natural Language Processing (NLP) and is the fundamental building block for any Large.  Language Model (LLM).

Once a set of vector representations is learnt for selected stocks, we can use the learnt embeddings for any downstream task. Follow the paper, a quartratic programming portfolio optimization is implemented using the stock covariance matrix based on the embeddings.

## Data
There are two types of data used in this repo.
- News data from Reuters and Bloomberg from 2006 to 2013. The data from original [repo](https://github.com/philipperemy/financial-news-dataset) is no longer available, but you can email the author for the dataset for your own research.
    > However, if you have a request about it, send it to me at premy.enseirb@gmail.com and put the words "bloomberg dataset" in your email body.

    Note that the Reuters data shared above only has title, so I only used the Bloomberg data.
- For complete Reuters data, you can find [here](https://github.com/HanssonMagnus/financial-news-dataset).
- Stock price data is fetched based on the popular Python package `yfinance`.

## Methodology
### News Preprocessing
<<<<<<< HEAD
The paper uses a dual-vector representation of news article texts, namely, the TFIDF-weighted word embedding and BERT encoder for news title. In this repo, I used `Fasttext` to train word embeddings based on entire news article collections and used `sentence_transformers` package with model `all-MiniLM-L6-v2` to encode the article title.
=======
The paper used a dual-vector representation of news article texts, namely, the TFIDF-weighted word embedding and BERT encoder for news title. In this repo, I used `Fasttext` to train word embeddings based on entire news article collections f or TFIDF-weighted embedding and used `sentence_transformers` package instead to encode the article title.

The target variable the daily stock price movement. The daily log return > 0.0068 is labeled as 1 and daily log return < -0.0059 is labeled as 0.

>>>>>>> fbe36fb2

### Model
The stock price movement prediction is considered a very difficult problem, if we only include news article strictly before the price date. However, if we include the news for the same price date, this problem is more reasonable as the goal is to learn the embedding vector rather than making a good stock price movement preditive model. Therefore, the news of same price date and 4 days prior (total 5 days of news) are included to 'predict' the stock movement.

Motivated by the attention mechanism, for day $t$, the input data is a pair of 'key' and 'value' news embeddings $(n_i^K, n_i^V)$. The paper denoted the collection of the TFIDF-weighted news embeddings by $N_t^K=\{n_i^K\}_t$ and sentence embeddings by $N_t^V=\{n_i^V\}_t$. The model first calculate the attention score of stock $i$ and news $j$ as $\text{score}_{i,j} = n_i^K \cdot s_j$, where $s_j$ is the stock embedding for stock $j$.

The attention to the sentence embedding is defined as
$$\alpha_i^j=\frac{\exp(\text{score}_{i,j})}{\sum_{i^\prime}\exp(\text{score}_{i^\prime,j})}.$$

Finally, the market vector for stock $j$ on day $t$ is
$$m_t^j = \sum_{n_i^V\in N_t^V} \alpha_i^j n_i^V$$

To predict the stock movement, we need the most recent 5 days market vectror collection $M^j_{[t-4, t]}=[m^j_{t-4}, m^j_{t-3}, \dots, m^j_{t}]$. The model used a Bi-GRU layer and a MLP layer to estimate the positive movement probability $\hat y_t^j$:
$h_t^O = \text{GRU}(M^j_{[t-4, t]})$, and $\hat y_t^j = \sigma(\text{MLP}(h^O-t))$.
The optional temporal re-weighting method is also implemented.
![Drag Racing](image/classifier.png)

## Backtest

## Portfolio Optimization<|MERGE_RESOLUTION|>--- conflicted
+++ resolved
@@ -16,14 +16,10 @@
 
 ## Methodology
 ### News Preprocessing
-<<<<<<< HEAD
-The paper uses a dual-vector representation of news article texts, namely, the TFIDF-weighted word embedding and BERT encoder for news title. In this repo, I used `Fasttext` to train word embeddings based on entire news article collections and used `sentence_transformers` package with model `all-MiniLM-L6-v2` to encode the article title.
-=======
 The paper used a dual-vector representation of news article texts, namely, the TFIDF-weighted word embedding and BERT encoder for news title. In this repo, I used `Fasttext` to train word embeddings based on entire news article collections f or TFIDF-weighted embedding and used `sentence_transformers` package instead to encode the article title.
 
 The target variable the daily stock price movement. The daily log return > 0.0068 is labeled as 1 and daily log return < -0.0059 is labeled as 0.
 
->>>>>>> fbe36fb2
 
 ### Model
 The stock price movement prediction is considered a very difficult problem, if we only include news article strictly before the price date. However, if we include the news for the same price date, this problem is more reasonable as the goal is to learn the embedding vector rather than making a good stock price movement preditive model. Therefore, the news of same price date and 4 days prior (total 5 days of news) are included to 'predict' the stock movement.
